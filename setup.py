--- conflicted
+++ resolved
@@ -13,11 +13,7 @@
             'requests',
             'requests_toolbelt']
 
-<<<<<<< HEAD
-version = '1.3.1'
-=======
 version = '1.4.0'
->>>>>>> e1332863
 setup(
     name='tethys_dataset_services',
     version=version,
