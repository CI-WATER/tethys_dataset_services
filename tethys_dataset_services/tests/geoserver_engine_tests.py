--- conflicted
+++ resolved
@@ -2876,7 +2876,6 @@
 
         mc.get_layer.assert_called_with(feature_type_name)
 
-<<<<<<< HEAD
     @mock.patch('tethys_dataset_services.engines.geoserver_engine.GeoServerCatalog')
     def test_apply_changes_to_gs_object(self, mock_catalog):
         mc = mock_catalog()
@@ -3080,7 +3079,7 @@
         resource_att = self.resource_names[0]
         self.assertIn(resource_att, resource_dict['resource'])
         self.assertIn(self.default_style_name, resource_dict['default_style'])
-=======
+
     def test_link_sqlalchemy_db_to_geoserver(self):
         self.engine.create_postgis_feature_resource = mock.MagicMock()
         url = 'postgres://user:pass@localhost:5432/foo'
@@ -3411,5 +3410,4 @@
         mc.get_store.assert_called_with(name=self.store_names[0], workspace=self.workspace_names[0])
 
     def test_add_table_to_postgis_store(self):
-        pass
->>>>>>> 2256c921
+        pass