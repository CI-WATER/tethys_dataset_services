import os
import random
import string
import unittest
import mock
import geoserver

from tethys_dataset_services.engines import GeoServerSpatialDatasetEngine

try:
    from tethys_dataset_services.tests.test_config import TEST_GEOSERVER_DATASET_SERVICE

except ImportError:
    print('ERROR: To perform tests, you must create a file in the "tests" package called "test_config.py". In this file'
          'provide a dictionary called "TEST_GEOSERVER_DATASET_SERVICE" with keys "ENDPOINT", "USERNAME", and '
          '"PASSWORD".')
    exit(1)


def random_string_generator(size):
    chars = string.ascii_lowercase + string.digits
    return ''.join(random.choice(chars) for _ in range(size))


def pause(seconds):
    # Pause
    for i in range(0, 10000 * seconds):
        pass


def mock_get_style(name, workspace=None):
    mock_style = mock.NonCallableMagicMock(workspace=workspace)
    mock_style.name = name
    return mock_style


class TestGeoServerDatasetEngine(unittest.TestCase):

    def setUp(self):
        # Globals
        self.debug = False

        # Files
        self.tests_root = os.path.abspath(os.path.dirname(__file__))
        self.files_root = os.path.join(self.tests_root, 'files')
        self.shapefile_name = 'test'
        self.shapefile_base = os.path.join(self.files_root, 'shapefile', self.shapefile_name)

        # Create Test Engine
        self.engine = GeoServerSpatialDatasetEngine(endpoint=TEST_GEOSERVER_DATASET_SERVICE['ENDPOINT'],
                                                    username=TEST_GEOSERVER_DATASET_SERVICE['USERNAME'],
                                                    password=TEST_GEOSERVER_DATASET_SERVICE['PASSWORD'])

        # Catalog
        self.catalog_endpoint = 'http://localhost:8181/geoserver/'
        self.mock_catalog = mock.NonCallableMagicMock(gs_base_url=self.catalog_endpoint)

        # Mock Objects
        self.workspace_name = 'a-workspace'

        # Store
        self.store_name = 'a-store'
        self.mock_store = mock.NonCallableMagicMock()  #: Needs to pass not callable test
        # the "name" attribute needs to be set after create b/c name is a constructor argument
        # http://blog.tunarob.com/2017/04/27/mock-name-attribute/
        self.mock_store.name = self.store_name

        # Default Style
        self.default_style_name = 'a-style'
        self.mock_default_style = mock.NonCallableMagicMock(workspace=self.workspace_name)
        self.mock_default_style.name = self.default_style_name

        # Styles
        self.style_names = ['points', 'lines']
        self.mock_styles = []
        for sn in self.style_names:
            mock_style = mock.NonCallableMagicMock(workspace=self.workspace_name)
            mock_style.name = sn
            self.mock_styles.append(mock_style)

        # Resources
        self.resource_names = ['foo', 'bar', 'goo']
        self.mock_resources = []
        for rn in self.resource_names:
            mock_resource = mock.NonCallableMagicMock(workspace=self.workspace_name)
            mock_resource.name = rn
            mock_resource.store = self.mock_store
            self.mock_resources.append(mock_resource)

        # Layers
        self.layer_names = ['baz', 'bat', 'jazz']
        self.mock_layers = []
        for ln in self.layer_names:
            mock_layer = mock.NonCallableMagicMock(workspace=self.workspace_name)
            mock_layer.name = ln
            mock_layer.store = self.mock_store
            mock_layer.default_style = self.mock_default_style
            mock_layer.styles = self.mock_styles
            self.mock_layers.append(mock_layer)

        # Layer groups
        self.layer_group_names = ['boo', 'moo']
        self.mock_layer_groups = []
        for lgn in self.layer_group_names:
            mock_layer_group = mock.NonCallableMagicMock(
                workspace=self.workspace_name,
                catalog=self.mock_catalog,
                dom='fake-dom',
                layers=self.layer_names,
                style=self.style_names
            )
            mock_layer_group.name = lgn
            self.mock_layer_groups.append(mock_layer_group)

        # Workspaces
        self.workspace_names = ['b-workspace', 'c-workspace']
        self.mock_workspaces = []
        for wp in self.workspace_names:
            mock_workspace = mock.NonCallableMagicMock()
            mock_workspace.name = wp
            self.mock_workspaces.append(mock_workspace)

        # Stores
        self.store_names = ['b-store', 'c-store']
        self.mock_store_names = []
        for sn in self.store_names:
            mock_store_name = mock.NonCallableMagicMock(workspace=self.workspace_name)
            mock_store_name.name = sn
            self.mock_store_names.append(mock_store_name)

        # # Create Test Workspaces
        # # self.test_resource_workspace = random_string_generator(10)
        # self.test_resource_workspace = random_string_generator(10)
        # self.engine.create_workspace(workspace_id=self.test_resource_workspace, uri=random_string_generator(5))
        #
        # # Create Test Stores/Resources/Layers
        # # Shapefile
        #
        # # Store name
        # self.test_resource_store = random_string_generator(10)
        #
        # # Resource and Layer will take the name of the file
        # self.test_resource_name = self.test_resource_store
        # self.test_layer_name = self.test_resource_store
        #
        # # Identifiers of the form 'workspace:item'
        # self.test_store_identifier = '{0}:{1}'.format(self.test_resource_workspace, self.test_resource_store)
        # self.test_resource_identifier = '{0}:{1}'.format(self.test_resource_workspace, self.test_resource_name)
        #
        # # Do create shapefile
        # self.engine.create_shapefile_resource(self.test_store_identifier, shapefile_base=self.shapefile_base,
        #                                       overwrite=True)
        #
        # # Coverage
        #
        # # Create Test Style
        # self.test_style_name = 'point'
        #
        # # Create Test Layer Groups
        # self.test_layer_group_name = random_string_generator(10)
        # self.engine.create_layer_group(layer_group_id=self.test_layer_group_name,
        #                                layers=(self.test_layer_name,),
        #                                styles=(self.test_style_name,))
        #
        # # Pause
        # pause(10)
        pass

    def tearDown(self):
        # # Delete test layer groups
        # self.engine.delete_layer_group(layer_group_id=self.test_layer_group_name)
        #
        # # Delete test resources & layers
        # self.engine.delete_resource(self.test_resource_identifier, recurse=True)
        #
        # # Delete stores
        # self.engine.delete_store(self.test_store_identifier)
        #
        # # Delete test workspace
        # self.engine.delete_workspace(self.test_resource_workspace)
        pass

    def assert_valid_response_object(self, response_object):
        # Response object should be a dictionary with the keys 'success' and either 'result' if success is True
        # or 'error' if success is False
        self.assertIsInstance(response_object, dict)
        self.assertIn('success', response_object)

        if isinstance(response_object, dict) and 'success' in response_object:
            if response_object['success'] is True:
                self.assertIn('result', response_object)
            elif response_object['success'] is False:
                self.assertIn('error', response_object)

    @mock.patch('tethys_dataset_services.engines.geoserver_engine.GeoServerCatalog')
    def test_list_resources(self, mock_catalog):
        mc = mock_catalog()
        mc.get_resources.return_value = self.mock_resources

        # Execute
        response = self.engine.list_resources(debug=self.debug)

        # Validate response object
        self.assert_valid_response_object(response)

        # Success
        self.assertTrue(response['success'])

        # Extract Result
        result = response['result']

        # Returns list
        self.assertIsInstance(result, list)

        # List of strings
        if len(result) > 0:
            self.assertIsInstance(result[0], str)

        # Test layer listed
        for n in self.resource_names:
            self.assertIn(n, result)

        mc.get_resources.called_with(store=None, workspace=None)

    @mock.patch('tethys_dataset_services.engines.geoserver_engine.GeoServerCatalog')
    def test_list_resources_with_properties(self, mock_catalog):
        mc = mock_catalog()
        mc.get_resources.return_value = self.mock_resources

        # Execute
        response = self.engine.list_resources(with_properties=True)

        # Validate response object
        self.assert_valid_response_object(response)

        # Success
        self.assertTrue(response['success'])

        # Extract Result
        result = response['result']

        # Returns list
        self.assertIsInstance(result, list)

        # List of dictionaries
        if len(result) > 0:
            self.assertIsInstance(result[0], dict)

        for r in result:
            self.assertIn('name', r)
            self.assertIn(r['name'], self.resource_names)
            self.assertIn('workspace', r)
            self.assertEqual(self.workspace_name, r['workspace'])
            self.assertIn('store', r)
            self.assertEqual(self.store_name, r['store'])

        mc.get_resources.called_with(store=None, workspace=None)

    @mock.patch('tethys_dataset_services.engines.geoserver_engine.GeoServerCatalog')
    def test_list_resources_ambiguous_error(self, mock_catalog):
        mc = mock_catalog()
        mc.get_resources.side_effect = geoserver.catalog.AmbiguousRequestError()

        # Execute
        response = self.engine.list_resources(with_properties=True)

        # Validate response object
        self.assert_valid_response_object(response)

        # Success
        self.assertFalse(response['success'])

        mc.get_resources.called_with(store=None, workspace=None)

    @mock.patch('tethys_dataset_services.engines.geoserver_engine.GeoServerCatalog')
    def test_list_resources_multiple_stores_error(self, mock_catalog):
        mc = mock_catalog()
        mc.get_resources.side_effect = TypeError()

        # Execute
        response = self.engine.list_resources(with_properties=True)

        # Validate response object
        self.assert_valid_response_object(response)

        # Success
        self.assertFalse(response['success'])
        self.assertIn('Multiple stores found named', response['error'])

        mc.get_resources.called_with(store=None, workspace=None)

    @mock.patch('tethys_dataset_services.engines.geoserver_engine.GeoServerCatalog')
    def test_list_layers(self, mock_catalog):
        mc = mock_catalog()
        mc.get_layers.return_value = self.mock_layers

        # Execute
        response = self.engine.list_layers(debug=self.debug)

        # Validate response object
        self.assert_valid_response_object(response)

        # Success
        self.assertTrue(response['success'])

        # Extract Result
        result = response['result']

        # Returns list
        self.assertIsInstance(result, list)

        # List of strings
        if len(result) > 0:
            self.assertIsInstance(result[0], str)

        # Test layer listed
        for n in self.layer_names:
            self.assertIn(n, result)

        mc.get_layers.assert_called()

    @mock.patch('tethys_dataset_services.engines.geoserver_engine.GeoServerCatalog')
    def test_list_layers_with_properties(self, mock_catalog):
        mc = mock_catalog()
        mc.get_layers.return_value = self.mock_layers

        # Execute
        response = self.engine.list_layers(with_properties=True)

        # Validate response object
        self.assert_valid_response_object(response)

        # Success
        self.assertTrue(response['success'])

        # Extract Result
        result = response['result']

        # Returns list
        self.assertIsInstance(result, list)

        # List of dictionaries
        if len(result) > 0:
            self.assertIsInstance(result[0], dict)

        for r in result:
            self.assertIn('name', r)
            self.assertIn(r['name'], self.layer_names)
            self.assertIn('workspace', r)
            self.assertEqual(self.workspace_name, r['workspace'])
            self.assertIn('store', r)
            self.assertEqual(self.store_name, r['store'])
            self.assertIn('default_style', r)
            w_default_style = '{}:{}'.format(self.workspace_name, self.default_style_name)
            self.assertEqual(w_default_style, r['default_style'])
            self.assertIn('styles', r)
            w_styles = ['{}:{}'.format(self.workspace_name, style) for style in self.style_names]
            for s in r['styles']:
                self.assertIn(s, w_styles)

        mc.get_layers.assert_called()

    @mock.patch('tethys_dataset_services.engines.geoserver_engine.GeoServerCatalog')
    def test_list_layer_groups(self, mock_catalog):
        mc = mock_catalog()
        mc.get_layergroups.return_value = self.mock_layer_groups

        # Execute
        response = self.engine.list_layer_groups(debug=self.debug)

        # Validate response object
        self.assert_valid_response_object(response)

        # Success
        self.assertTrue(response['success'])

        # Extract Result
        result = response['result']

        # List of strings
        if len(result) > 0:
            self.assertIsInstance(result[0], str)

        # Test layer group listed
        for r in result:
            self.assertIn(r, self.layer_group_names)

        mc.get_layergroups.assert_called()

    @mock.patch('tethys_dataset_services.engines.geoserver_engine.GeoServerCatalog')
    def test_list_layer_groups_with_properties(self, mock_catalog):
        mc = mock_catalog()
        mc.get_layergroups.return_value = self.mock_layer_groups

        # Execute
        response = self.engine.list_layer_groups(with_properties=True, debug=self.debug)

        # Validate response object
        self.assert_valid_response_object(response)

        # Success
        self.assertTrue(response['success'])

        # Extract Result
        result = response['result']

        # Returns list
        self.assertIsInstance(result, list)

        # List of dictionaries
        if len(result) > 0:
            self.assertIsInstance(result[0], dict)

        for r in result:
            self.assertIn('name', r)
            self.assertIn(r['name'], self.layer_group_names)
            self.assertIn('workspace', r)
            self.assertEqual(self.workspace_name, r['workspace'])
            self.assertIn('catalog', r)
            self.assertEqual(self.catalog_endpoint, r['catalog'])
            self.assertIn('layers', r)
            self.assertEqual(self.layer_names, r['layers'])
            self.assertNotIn('dom', r)

        mc.get_layergroups.assert_called()

    @mock.patch('tethys_dataset_services.engines.geoserver_engine.GeoServerCatalog')
    def test_list_workspaces(self, mock_catalog):
        mc = mock_catalog()
        mc.get_workspaces.return_value = self.mock_workspaces

        # Execute
        response = self.engine.list_workspaces(debug=self.debug)

        # Validate response object
        self.assert_valid_response_object(response)

        # Success
        self.assertTrue(response['success'])

        # Extract Result
        result = response['result']

        # List of strings
        if len(result) > 0:
            self.assertIsInstance(result[0], str)

        # Test layer group listed
        for r in result:
            self.assertIn(r, self.workspace_names)

        mc.get_workspaces.assert_called()

    @mock.patch('tethys_dataset_services.engines.geoserver_engine.GeoServerCatalog')
    def test_list_stores(self, mock_catalog):
        mc = mock_catalog()
        mc.get_stores.return_value = self.mock_store_names

        # Execute
        response = self.engine.list_stores(debug=self.debug)

        # Validate response object
        self.assert_valid_response_object(response)

        # Success
        self.assertTrue(response['success'])

        # Extract Result
        result = response['result']

        # List of strings
        if len(result) > 0:
            self.assertIsInstance(result[0], str)

        # Test layer group listed
        for r in result:
            self.assertIn(r, self.store_names)

        mc.get_stores.assert_called_with(workspace=None)

    @mock.patch('tethys_dataset_services.engines.geoserver_engine.GeoServerCatalog')
    def test_list_styles(self, mock_catalog):
        mc = mock_catalog()
        mc.get_styles.return_value = self.mock_styles

        # Execute
        response = self.engine.list_styles(debug=self.debug)

        # Validate response object
        self.assert_valid_response_object(response)

        # Success
        self.assertTrue(response['success'])

        # Extract Result
        result = response['result']

        # Returns list
        self.assertIsInstance(result, list)

        # List of strings
        if len(result) > 0:
            self.assertIsInstance(result[0], str)

        # Test layer listed
        for n in self.style_names:
            self.assertIn(n, result)

        mc.get_styles.assert_called()

    @mock.patch('tethys_dataset_services.engines.geoserver_engine.GeoServerCatalog')
    def test_list_styles_with_properties(self, mock_catalog):
        mc = mock_catalog()
        mc.get_styles.return_value = self.mock_styles

        # Execute
        response = self.engine.list_styles(with_properties=True)

        # Validate response object
        self.assert_valid_response_object(response)

        # Success
        self.assertTrue(response['success'])

        # Extract Result
        result = response['result']

        # Returns list
        self.assertIsInstance(result, list)

        # List of strings
        if len(result) > 0:
            self.assertIsInstance(result[0], dict)

        for r in result:
            self.assertIn('name', r)
            self.assertIn(r['name'], self.style_names)
            self.assertIn('workspace', r)
            self.assertEqual(self.workspace_name, r['workspace'])
        mc.get_styles.assert_called()

    @mock.patch('tethys_dataset_services.engines.geoserver_engine.GeoServerCatalog')
    def test_get_resource(self, mock_catalog):
        mc = mock_catalog()
        mc.get_resource.return_value = self.mock_resources[0]

        # Execute
        response = self.engine.get_resource(resource_id=self.resource_names[0], debug=self.debug)

        # Validate response object
        self.assert_valid_response_object(response)

        # Success
        self.assertTrue(response['success'])

        # Extract Result
        r = response['result']

        # Type
        self.assertIsInstance(r, dict)

        # Properties
        self.assertIn('name', r)
        self.assertIn(r['name'], self.resource_names)
        self.assertIn('workspace', r)
        self.assertEqual(self.workspace_name, r['workspace'])
        self.assertIn('store', r)
        self.assertEqual(self.store_name, r['store'])

        mc.get_resource.assert_called_with(name=self.resource_names[0], store=None, workspace=None)

    @mock.patch('tethys_dataset_services.engines.geoserver_engine.GeoServerCatalog')
    def test_get_resource_with_workspace(self, mock_catalog):
        mc = mock_catalog()
        mc.get_resource.return_value = self.mock_resources[0]

        # Execute
        resource_id = self.workspace_name + ":" + self.resource_names[0]
        response = self.engine.get_resource(resource_id=resource_id,
                                            debug=self.debug)

        # Validate response object
        self.assert_valid_response_object(response)

        # Success
        self.assertTrue(response['success'])

        # Extract Result
        r = response['result']

        # Type
        self.assertIsInstance(r, dict)

        # Properties
        self.assertIn('name', r)
        self.assertIn(r['name'], self.resource_names)
        self.assertIn('workspace', r)
        self.assertEqual(self.workspace_name, r['workspace'])
        self.assertIn('store', r)
        self.assertEqual(self.store_name, r['store'])

        mc.get_resource.assert_called_with(name=self.resource_names[0], store=None, workspace=self.workspace_name)

    @mock.patch('tethys_dataset_services.engines.geoserver_engine.GeoServerCatalog')
    def test_get_resource_none(self, mock_catalog):
        mc = mock_catalog()
        mc.get_resource.return_value = None

        # Execute
        response = self.engine.get_resource(resource_id=self.resource_names[0], debug=self.debug)

        # Validate response object
        self.assert_valid_response_object(response)

        # False
        self.assertFalse(response['success'])

        # Expect Error
        r = response['error']

        # Properties
        self.assertIn('not found', r)

        mc.get_resource.assert_called_with(name=self.resource_names[0], store=None, workspace=None)

    @mock.patch('tethys_dataset_services.engines.geoserver_engine.GeoServerCatalog')
    def test_get_resource_failed_request_error(self, mock_catalog):
        mc = mock_catalog()
        mc.get_resource.side_effect = geoserver.catalog.FailedRequestError('Failed Request')

        # Execute
        response = self.engine.get_resource(resource_id=self.resource_names[0], debug=self.debug)

        # Validate response object
        self.assert_valid_response_object(response)

        # False
        self.assertFalse(response['success'])

        # Expect Error
        r = response['error']

        # Properties
        self.assertIn('Failed Request', r)

        mc.get_resource.assert_called_with(name=self.resource_names[0], store=None, workspace=None)

    @mock.patch('tethys_dataset_services.engines.geoserver_engine.GeoServerCatalog')
    def test_get_resource_with_store(self, mock_catalog):
        mc = mock_catalog()
        mc.get_resource.return_value = self.mock_resources[0]

        # Execute
        resource_id = self.workspace_name + ":" + self.resource_names[0]
        response = self.engine.get_resource(resource_id=resource_id,
                                            store=self.store_name,
                                            debug=self.debug)

        # Validate response object
        self.assert_valid_response_object(response)

        # Success
        self.assertTrue(response['success'])

        # Extract Result
        r = response['result']

        # Type
        self.assertIsInstance(r, dict)

        # Properties
        self.assertIn('name', r)
        self.assertIn(r['name'], self.resource_names)
        self.assertIn('workspace', r)
        self.assertEqual(self.workspace_name, r['workspace'])
        self.assertIn('store', r)
        self.assertEqual(self.store_name, r['store'])

        mc.get_resource.assert_called_with(name=self.resource_names[0],
                                           store=self.store_name,
                                           workspace=self.workspace_name)

    def test_get_resource_multiple_with_name(self):
        raise NotImplementedError()

    @mock.patch('tethys_dataset_services.engines.geoserver_engine.GeoServerCatalog')
    def test_get_layer(self, mock_catalog):
        mc = mock_catalog()
        mc.get_layer.return_value = self.mock_layers[0]

        # Execute
        response = self.engine.get_layer(layer_id=self.layer_names[0], debug=self.debug)

        # Validate response object
        self.assert_valid_response_object(response)

        # Success
        self.assertTrue(response['success'])

        # Extract Result
        r = response['result']

        # Type
        self.assertIsInstance(r, dict)

        # Properties
        self.assertIn('name', r)
        self.assertEqual(self.layer_names[0], r['name'])
        self.assertIn('store', r)
        self.assertEqual(self.store_name, r['store'])
        self.assertIn('default_style', r)
        self.assertIn(self.default_style_name, r['default_style'])
        self.assertIn('styles', r)
        w_styles = ['{}:{}'.format(self.workspace_name, style) for style in self.style_names]
        for s in r['styles']:
            self.assertIn(s, w_styles)

        mc.get_layer.assert_called_with(name=self.layer_names[0])

    @mock.patch('tethys_dataset_services.engines.geoserver_engine.GeoServerCatalog')
    def test_get_layer_group(self, mock_catalog):
        mc = mock_catalog()
        mc.get_layergroup.return_value = self.mock_layer_groups[0]

        # Execute
        response = self.engine.get_layer_group(layer_group_id=self.layer_group_names[0], debug=self.debug)

        # Validate response object
        self.assert_valid_response_object(response)

        # Success
        self.assertTrue(response['success'])

        # Extract Result
        r = response['result']

        # Type
        self.assertIsInstance(r, dict)

        # List of dictionaries
        self.assertIn('workspace', r)
        self.assertEqual(self.workspace_name, r['workspace'])
        self.assertIn('catalog', r)
        self.assertEqual(self.catalog_endpoint, r['catalog'])
        self.assertIn('layers', r)
        self.assertEqual(self.layer_names, r['layers'])
        self.assertNotIn('dom', r)

        mc.get_layergroup.assert_called_with(name=self.layer_group_names[0])

    def test_get_store(self):
        raise NotImplementedError()

    @mock.patch('tethys_dataset_services.engines.geoserver_engine.GeoServerCatalog')
    def test_get_style(self, mock_catalog):
        mc = mock_catalog()
        mc.get_style.return_value = self.mock_styles[0]

        # Execute
        response = self.engine.get_style(style_id=self.style_names[0], debug=self.debug)

        # Validate response object
        self.assert_valid_response_object(response)

        # Success
        self.assertTrue(response['success'])

        # Extract Result
        r = response['result']

        # Type
        self.assertIsInstance(r, dict)

        # Properties
        self.assertIn('name', r)
        self.assertIn(r['name'], self.style_names)
        self.assertIn('workspace', r)
        self.assertEqual(self.workspace_name, r['workspace'])

        mc.get_style.assert_called_with(name=self.style_names[0], workspace=None)

    @mock.patch('tethys_dataset_services.engines.geoserver_engine.GeoServerCatalog')
    def test_get_style_none(self, mock_catalog):
        mc = mock_catalog()
        mc.get_style.return_value = None

        # Execute
        response = self.engine.get_style(style_id=self.style_names[0], debug=self.debug)

        # Validate response object
        self.assert_valid_response_object(response)

        # Success
        self.assertFalse(response['success'])

        # Extract Result
        r = response['error']

        self.assertIn('not found', r)

        mc.get_style.assert_called_with(name=self.style_names[0], workspace=None)

    @mock.patch('tethys_dataset_services.engines.geoserver_engine.GeoServerCatalog')
    def test_get_style_failed_request_error(self, mock_catalog):
        mc = mock_catalog()
        mc.get_style.side_effect = geoserver.catalog.FailedRequestError('Failed Request')

        # Execute
        response = self.engine.get_style(style_id=self.style_names[0], debug=self.debug)

        # Validate response object
        self.assert_valid_response_object(response)

        # Success
        self.assertFalse(response['success'])

        # Extract Result
        r = response['error']

        self.assertIn('Failed Request', r)

        mc.get_style.assert_called_with(name=self.style_names[0], workspace=None)

    @mock.patch('tethys_dataset_services.engines.geoserver_engine.GeoServerCatalog')
    def test_get_workspace(self, mock_catalog):
        mc = mock_catalog()
        mc.get_workspace.return_value = self.mock_workspaces[0]

        # Execute
        response = self.engine.get_workspace(workspace_id=self.workspace_names[0], debug=self.debug)

        # Validate response object
        self.assert_valid_response_object(response)

        # Success
        self.assertTrue(response['success'])

        # Extract Result
        r = response['result']

        # Type
        self.assertIsInstance(r, dict)

        # Properties
        self.assertIn('name', r)
        self.assertIn(r['name'], self.workspace_names[0])

        mc.get_workspace.assert_called_with(name=self.workspace_names[0])

    @mock.patch('tethys_dataset_services.engines.geoserver_engine.GeoServerCatalog')
    def test_get_workspace_none(self, mock_catalog):
        mc = mock_catalog()
        mc.get_workspace.return_value = None

        # Execute
        response = self.engine.get_workspace(workspace_id=self.workspace_names[0], debug=self.debug)

        # Validate response object
        self.assert_valid_response_object(response)

        # Success
        self.assertFalse(response['success'])

        # Extract Result
        r = response['error']

        self.assertIn('not found', r)

        mc.get_workspace.assert_called_with(name=self.workspace_names[0])

    @mock.patch('tethys_dataset_services.engines.geoserver_engine.GeoServerCatalog')
    def test_get_workspace_failed_request_error(self, mock_catalog):
        mc = mock_catalog()
        mc.get_workspace.side_effect = geoserver.catalog.FailedRequestError('Failed Request')

        # Execute
        response = self.engine.get_workspace(workspace_id=self.workspace_names[0], debug=self.debug)

        # Validate response object
        self.assert_valid_response_object(response)

        # Success
        self.assertFalse(response['success'])

        # Extract Result
        r = response['error']

        self.assertIn('Failed Request', r)

        mc.get_workspace.assert_called_with(name=self.workspace_names[0])

    @mock.patch('tethys_dataset_services.engines.geoserver_engine.GeoServerCatalog')
    def test_update_resource(self, mock_catalog):
        mc = mock_catalog()
        mc.get_resource.return_value = mock.NonCallableMagicMock(
            title='foo',
            geometry='points'
        )

        # Setup
        resource_id = self.workspace_name + ":" + self.resource_names[0]
        new_title = random_string_generator(15)
        new_geometry = 'lines'

        # Execute
        response = self.engine.update_resource(resource_id=resource_id,
                                               title=new_title,
                                               geometry=new_geometry,
                                               debug=self.debug)
        # Validate response object
        self.assert_valid_response_object(response)

        # Success
        self.assertTrue(response['success'])

        # Extract Result
        result = response['result']

        # Properties
        self.assertEqual(result['title'], new_title)
        self.assertEqual(result['geometry'], new_geometry)

        mc.get_resource.assert_called_with(name=self.resource_names[0], store=None, workspace=self.workspace_name)
        mc.save.assert_called()

    @mock.patch('tethys_dataset_services.engines.geoserver_engine.GeoServerCatalog')
    def test_update_resource_style(self, mock_catalog):
        mc = mock_catalog()
        mc.get_resource.return_value = mock.NonCallableMagicMock(
            styles=['style_name'],
        )
        mc.get_style.side_effect = mock_get_style

        # Setup
        resource_id = self.workspace_name + ":" + self.resource_names[0]
        new_styles = ['new_style_name']

        # Execute
        response = self.engine.update_resource(resource_id=resource_id,
                                               styles=new_styles,
                                               debug=self.debug)

        # Validate response object
        self.assert_valid_response_object(response)

        # Success
        self.assertTrue(response['success'])

        # Extract Result
        result = response['result']

        # Properties
        self.assertEqual(result['styles'], new_styles)

        mc.get_resource.assert_called_with(name=self.resource_names[0], store=None, workspace=self.workspace_name)
        mc.save.assert_called()

    @mock.patch('tethys_dataset_services.engines.geoserver_engine.GeoServerCatalog')
    def test_update_resource_style_colon(self, mock_catalog):
        mc = mock_catalog()
        mc.get_resource.return_value = mock.NonCallableMagicMock(
            styles=['1:2'],
        )
        mc.get_style.side_effect = mock_get_style

        # Setup
        resource_id = self.workspace_name + ":" + self.resource_names[0]
        new_styles = ['11:22']

        # Execute
        response = self.engine.update_resource(resource_id=resource_id,
                                               styles=new_styles,
                                               debug=self.debug)

        # Validate response object
        self.assert_valid_response_object(response)

        # Success
        self.assertTrue(response['success'])

        # Extract Result
        result = response['result']

        # Properties
        self.assertEqual(result['styles'], new_styles)

        mc.get_resource.assert_called_with(name=self.resource_names[0], store=None, workspace=self.workspace_name)
        mc.save.assert_called()

    @mock.patch('tethys_dataset_services.engines.geoserver_engine.GeoServerCatalog')
    def test_update_resource_failed_request_error(self, mock_catalog):
        mc = mock_catalog()
        mc.get_resource.side_effect = geoserver.catalog.FailedRequestError('Failed Request')

        # Setup
        resource_id = self.workspace_name + ":" + self.resource_names[0]
        new_title = random_string_generator(15)
        new_geometry = 'lines'

        # Execute
        response = self.engine.update_resource(resource_id=resource_id,
                                               title=new_title,
                                               geometry=new_geometry,
                                               debug=self.debug)

        # Validate response object
        self.assert_valid_response_object(response)

        # Fail
        self.assertFalse(response['success'])

        # Expect Error
        r = response['error']

        # Properties
        self.assertIn('Failed Request', r)

        mc.get_resource.assert_called_with(name=self.resource_names[0], store=None, workspace=self.workspace_name)

    @mock.patch('tethys_dataset_services.engines.geoserver_engine.GeoServerCatalog')
    def test_update_resource_store(self, mock_catalog):
        mc = mock_catalog()
        mc.get_resource.return_value = mock.NonCallableMagicMock(
            store=self.store_name,
            title='foo',
            geometry='points'
        )

        # Setup
        resource_id = self.workspace_name + ":" + self.resource_names[0]
        new_title = random_string_generator(15)
        new_geometry = 'lines'

        # Execute
        response = self.engine.update_resource(resource_id=resource_id,
                                               store=self.store_name,
                                               title=new_title,
                                               geometry=new_geometry,
                                               debug=self.debug)
        # Validate response object
        self.assert_valid_response_object(response)

        # Success
        self.assertTrue(response['success'])

        # Extract Result
        result = response['result']

        # Properties
        self.assertEqual(result['title'], new_title)
        self.assertEqual(result['geometry'], new_geometry)
        self.assertEqual(result['store'], self.store_name)

        mc.get_resource.assert_called_with(name=self.resource_names[0],
                                           store=self.store_name,
                                           workspace=self.workspace_name)
        mc.save.assert_called()

    @mock.patch('tethys_dataset_services.engines.geoserver_engine.GeoServerCatalog')
    def test_update_layer(self, mock_catalog):
        mc = mock_catalog()
        mc.get_layer.return_value = mock.NonCallableMagicMock(
            name=self.layer_names[0],
            title='foo',
            geometry='points'
        )

        # Setup
        new_title = random_string_generator(15)
        new_geometry = 'lines'

        # Execute
        response = self.engine.update_layer(layer_id=self.layer_names[0],
                                            title=new_title,
                                            geometry=new_geometry,
                                            debug=self.debug)
        # Validate response object
        self.assert_valid_response_object(response)

        # Success
        self.assertTrue(response['success'])

        # Extract Result
        result = response['result']

        # Properties
        self.assertEqual(result['title'], new_title)
        self.assertEqual(result['geometry'], new_geometry)

        mc.get_layer.assert_called_with(name=self.layer_names[0])
        mc.save.assert_called()

    @mock.patch('tethys_dataset_services.engines.geoserver_engine.GeoServerCatalog')
    def test_update_layer_group(self, mock_catalog):
        mc = mock_catalog()
        mock_layer_group = mock.NonCallableMagicMock(
            layers=self.layer_names
        )
        mock_layer_group.name = self.layer_group_names[0]
        mc.get_layergroup.return_value = mock_layer_group

        # Setup
        new_layers = random_string_generator(15)

        # Execute
        response = self.engine.update_layer_group(layer_group_id=self.layer_group_names[0],
                                                  layers=new_layers,
                                                  debug=self.debug)

        # Validate response object
        self.assert_valid_response_object(response)

        # Success
        self.assertTrue(response['success'])

        # Extract Result
        result = response['result']

        # Properties
        self.assertEqual(result['layers'], new_layers)

        mc.get_layergroup.assert_called_with(name=self.layer_group_names[0])
        mc.save.assert_called()

    @mock.patch('tethys_dataset_services.engines.geoserver_engine.GeoServerCatalog')
    def test_update_layer_group_failed_request_error(self, mock_catalog):
        mc = mock_catalog()
        mc.get_layergroup.side_effect = geoserver.catalog.FailedRequestError('Failed Request')

        # Setup
        new_layers = random_string_generator(15)

        # Execute
        response = self.engine.update_layer_group(layer_group_id=self.mock_layer_groups[0],
                                                  layers=new_layers,
                                                  debug=self.debug)

        # Validate response object
        self.assert_valid_response_object(response)

        # Fail
        self.assertFalse(response['success'])

        # Expect Error
        r = response['error']

        # Properties
        self.assertIn('Failed Request', r)

        mc.get_layergroup.assert_called_with(name=self.mock_layer_groups[0])

    @mock.patch('tethys_dataset_services.engines.geoserver_engine.GeoServerCatalog')
    def test_delete_resource_with_workspace(self, mock_catalog):
        mc = mock_catalog()
        mc.get_resource.return_value = self.mock_resources[0]

        resource_id = '{}:{}'.format(self.workspace_name, self.resource_names[0])

        # Execute
        response = self.engine.delete_resource(resource_id)

        # Validate response object
        self.assert_valid_response_object(response)

        # Success
        self.assertTrue(response['success'])
        mc.get_resource.assert_called_with(name=self.resource_names[0], store=None, workspace=self.workspace_name)
        mc.delete.assert_called_with(config_object=self.mock_resources[0], purge=False, recurse=False)

    @mock.patch('tethys_dataset_services.engines.geoserver_engine.GeoServerCatalog')
    def test_delete_resource_without_workspace(self, mock_catalog):
        mc = mock_catalog()
        mc.get_resource.return_value = self.mock_resources[0]

        resource_id = self.resource_names[0]

        # Execute
        response = self.engine.delete_resource(resource_id)

        # Validate response object
        self.assert_valid_response_object(response)

        # Success
        self.assertTrue(response['success'])
        mc.get_resource.assert_called_with(name=self.resource_names[0], store=None, workspace=None)
        mc.delete.assert_called_with(config_object=self.mock_resources[0], purge=False, recurse=False)

    @mock.patch('tethys_dataset_services.engines.geoserver_engine.GeoServerCatalog')
    def test_delete_resource_error(self, mock_catalog):
        mc = mock_catalog()
        mc.get_resource.return_value = self.mock_resources[0]
        mc.delete.side_effect = geoserver.catalog.FailedRequestError()

        resource_id = '{}:{}'.format(self.workspace_name, self.resource_names[0])

        # Execute
        response = self.engine.delete_resource(resource_id)

        # Validate response object
        self.assert_valid_response_object(response)

        # Success
        self.assertFalse(response['success'])
        mc.delete.assert_called_with(config_object=self.mock_resources[0], purge=False, recurse=False)
        mc.get_resource.assert_called_with(name=self.resource_names[0], store=None, workspace=self.workspace_name)

    @mock.patch('tethys_dataset_services.engines.geoserver_engine.GeoServerCatalog')
    def test_delete_resource_does_not_exist(self, mock_catalog):
        mc = mock_catalog()
        mc.get_resource.return_value = None

        resource_id = '{}:{}'.format(self.workspace_name, self.resource_names[0])

        # Execute
        response = self.engine.delete_resource(resource_id)

        # Validate response object
        self.assert_valid_response_object(response)

        # Success
        self.assertFalse(response['success'])
        self.assertIn('GeoServer object does not exist', response['error'])
        mc.get_resource.assert_called_with(name=self.resource_names[0], store=None, workspace=self.workspace_name)

    @mock.patch('tethys_dataset_services.engines.geoserver_engine.GeoServerCatalog')
    def test_delete_layer(self, mock_catalog):
        mc = mock_catalog()
        mc.get_layer.return_value = self.mock_layers[0]

        # Execute
        response = self.engine.delete_layer(self.layer_names[0])

        # Validate response object
        self.assert_valid_response_object(response)

        # Success
        self.assertTrue(response['success'])
        mc.get_layer.assert_called_with(name=self.layer_names[0])
        mc.delete.assert_called_with(config_object=self.mock_layers[0], purge=False, recurse=False)

    @mock.patch('tethys_dataset_services.engines.geoserver_engine.GeoServerCatalog')
    def test_delete_layer_group(self, mock_catalog):
        mc = mock_catalog()
        mc.get_layergroup.return_value = self.mock_layer_groups[0]

        # Do delete
        response = self.engine.delete_layer_group(layer_group_id=self.layer_group_names[0])

        # Should succeed
        self.assert_valid_response_object(response)
        self.assertTrue(response['success'])
        self.assertIsNone(response['result'])
        mc.get_layergroup.assert_called_with(name=self.layer_group_names[0])
        mc.delete.assert_called_with(config_object=self.mock_layer_groups[0], purge=False, recurse=False)

    def test_delete_workspace(self):
        raise NotImplementedError()

    def test_delete_store(self):
        raise NotImplementedError()

    def test_delete_style(self):
        pass

    @mock.patch('tethys_dataset_services.engines.geoserver_engine.GeoServerCatalog')
    def test_create_layer_group(self, mock_catalog):
        mc = mock_catalog()
        mc.create_layergroup.return_value = self.mock_layer_groups[0]

        # Do create
        expected_layer_group_id = self.mock_layer_groups[0]
        response = self.engine.create_layer_group(layer_group_id=expected_layer_group_id,
                                                  layers=self.layer_names, styles=self.style_names)
        # Should succeed
        self.assert_valid_response_object(response)
        self.assertTrue(response['success'])

        # Validate
        result = response['result']
        self.assertEqual(result['name'], self.layer_group_names[0])
        self.assertEqual(result['layers'], self.layer_names)
        self.assertEqual(result['style'], self.style_names)

        # Clean up
        self.engine.delete_layer_group(layer_group_id=expected_layer_group_id)

    @mock.patch('tethys_dataset_services.engines.geoserver_engine.GeoServerCatalog')
    def test_create_layer_group_conflict_error(self, mock_catalog):
        mc = mock_catalog()
        mc.create_layergroup.return_value = self.mock_layer_groups[0]
        mc.create_layergroup.side_effect = geoserver.catalog.ConflictingDataError('Conflicting Data Error')

        # Do create
        expected_layer_group_id = self.mock_layer_groups[0]
        response = self.engine.create_layer_group(layer_group_id=expected_layer_group_id,
                                                  layers=self.layer_names, styles=self.style_names)

        # False
        self.assertFalse(response['success'])

<<<<<<< HEAD
    # @mock.patch('tethys_dataset_services.engines.geoserver_engine.GeoServerCatalog')
    # def test_create_shapefile_resource(self, mock_catalog):
    #     mc = mock_catalog()
    #     mc.create_shapefile_resource.return_value = mock.NonCallableMagicMock(
    #         store=self.store_name,
    #         title='foo',
    #         geometry='points'
    #     )
    #
    #     # Setup
    #     shapefile_name = random_string_generator(15)
    #     shapefile_base = shapefile_name + ".shp"
    #     shapefile_zip = shapefile_name + ".zip"
    #
    #     # Execute
    #     response = self.engine.create_shapefile_resource(store_id=self.store_name,
    #                                                      shapefile_base=shapefile_base,
    #                                                      shapefile_zip=shapefile_zip,
    #                                                      debug=self.debug)
    #
    #     print response
=======
        # Expect Error
        r = response['error']

        # Properties
        self.assertIn('Conflicting Data Error', r)

    @mock.patch('tethys_dataset_services.engines.geoserver_engine.GeoServerCatalog')
    def test_create_layer_group_failed_request_error(self, mock_catalog):
        mc = mock_catalog()
        mc.create_layergroup.return_value = self.mock_layer_groups[0]
        mc.create_layergroup.side_effect = geoserver.catalog.FailedRequestError('Failed Request')

        # Do create
        expected_layer_group_id = self.mock_layer_groups[0]
        response = self.engine.create_layer_group(layer_group_id=expected_layer_group_id,
                                                  layers=self.layer_names, styles=self.style_names)

        # False
        self.assertFalse(response['success'])

        # Expect Error
        r = response['error']

        # Properties
        self.assertIn('Failed Request', r)

    def test_create_shapefile_resource(self):
        raise NotImplementedError()
>>>>>>> 4b75bec7

    def test_create_coverage_resource(self):
        raise NotImplementedError()

    def test_create_workspace(self):
        raise NotImplementedError()

    def test_create_style(self):
        raise NotImplementedError()

    def test_create_sql_view(self):
        raise NotImplementedError()<|MERGE_RESOLUTION|>--- conflicted
+++ resolved
@@ -1298,7 +1298,32 @@
         # False
         self.assertFalse(response['success'])
 
-<<<<<<< HEAD
+        # Expect Error
+        r = response['error']
+
+        # Properties
+        self.assertIn('Conflicting Data Error', r)
+
+    @mock.patch('tethys_dataset_services.engines.geoserver_engine.GeoServerCatalog')
+    def test_create_layer_group_failed_request_error(self, mock_catalog):
+        mc = mock_catalog()
+        mc.create_layergroup.return_value = self.mock_layer_groups[0]
+        mc.create_layergroup.side_effect = geoserver.catalog.FailedRequestError('Failed Request')
+
+        # Do create
+        expected_layer_group_id = self.mock_layer_groups[0]
+        response = self.engine.create_layer_group(layer_group_id=expected_layer_group_id,
+                                                  layers=self.layer_names, styles=self.style_names)
+
+        # False
+        self.assertFalse(response['success'])
+
+        # Expect Error
+        r = response['error']
+
+        # Properties
+        self.assertIn('Failed Request', r)
+
     # @mock.patch('tethys_dataset_services.engines.geoserver_engine.GeoServerCatalog')
     # def test_create_shapefile_resource(self, mock_catalog):
     #     mc = mock_catalog()
@@ -1320,36 +1345,6 @@
     #                                                      debug=self.debug)
     #
     #     print response
-=======
-        # Expect Error
-        r = response['error']
-
-        # Properties
-        self.assertIn('Conflicting Data Error', r)
-
-    @mock.patch('tethys_dataset_services.engines.geoserver_engine.GeoServerCatalog')
-    def test_create_layer_group_failed_request_error(self, mock_catalog):
-        mc = mock_catalog()
-        mc.create_layergroup.return_value = self.mock_layer_groups[0]
-        mc.create_layergroup.side_effect = geoserver.catalog.FailedRequestError('Failed Request')
-
-        # Do create
-        expected_layer_group_id = self.mock_layer_groups[0]
-        response = self.engine.create_layer_group(layer_group_id=expected_layer_group_id,
-                                                  layers=self.layer_names, styles=self.style_names)
-
-        # False
-        self.assertFalse(response['success'])
-
-        # Expect Error
-        r = response['error']
-
-        # Properties
-        self.assertIn('Failed Request', r)
-
-    def test_create_shapefile_resource(self):
-        raise NotImplementedError()
->>>>>>> 4b75bec7
 
     def test_create_coverage_resource(self):
         raise NotImplementedError()
